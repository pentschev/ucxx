/**
 * SPDX-FileCopyrightText: Copyright (c) 2022-2023, NVIDIA CORPORATION & AFFILIATES.
 * SPDX-License-Identifier: BSD-3-Clause
 */
#pragma once

#include <netdb.h>

#include <memory>
#include <string>
#include <vector>

#include <ucp/api/ucp.h>

#include <ucxx/address.h>
#include <ucxx/component.h>
#include <ucxx/exception.h>
#include <ucxx/inflight_requests.h>
#include <ucxx/listener.h>
#include <ucxx/request.h>
#include <ucxx/typedefs.h>
#include <ucxx/utils/sockaddr.h>
#include <ucxx/worker.h>

namespace ucxx {

/**
 * @brief Deleter for a endpoint parameters object.
 *
 * Deleter used during allocation of a `ucp_ep_params_t*` to handle automated deletion of
 * the object when its reference count goes to zero.
 */
struct EpParamsDeleter {
  /**
   * @brief Execute the deletion.
   *
   * Execute the deletion of the `ucp_ep_params_t*` object.
   *
   * param[in] ptr  the point to the object to be deleted.
   */
  void operator()(ucp_ep_params_t* ptr);
};

/**
 * @brief The endpoint data that is accessible by the error callback.
 *
 * The `ucxx::Endpoint` data that is accessible by the asynchronous UCP endpoint error
 * callback to modify the `ucxx::Endpoint` with information relevant to the error occurred.
 */
struct ErrorCallbackData {
  std::weak_ptr<Endpoint>
    endpoint{};  ///< Pointer to the `ucxx::Endpoint` that owns this object, used only for logging.
  std::mutex mutex{std::mutex()};       ///< Mutex used to prevent race conditions with
                                        ///< `ucxx::Endpoint::setCloseCallback()`.
  ucs_status_t status{UCS_INPROGRESS};  ///< Endpoint status
  std::atomic<bool> closing{false};     ///< Prevent calling close multiple concurrent times.
  std::atomic<bool> stopping{false};    ///< Signal whether endpoint is stopping.
  std::shared_ptr<InflightRequests> inflightRequests{nullptr};  ///< Endpoint inflight requests
  EndpointCloseCallbackUserFunction closeCallback{nullptr};     ///< Close callback to call
  EndpointCloseCallbackUserData closeCallbackArg{
    nullptr};                               ///< Argument to be passed to close callback
  std::shared_ptr<Worker> worker{nullptr};  ///< Worker the endpoint has been created from

<<<<<<< HEAD
  ErrorCallbackData(std::shared_ptr<InflightRequests> inflightRequests,
=======
  ErrorCallbackData(std::shared_ptr<Endpoint> endpoint,
                    std::shared_ptr<InflightRequests> inflightRequests,
>>>>>>> 7a5fa4d8
                    std::shared_ptr<Worker> worker);

  ErrorCallbackData()                                    = delete;
  ErrorCallbackData(const ErrorCallbackData&)            = delete;
  ErrorCallbackData& operator=(ErrorCallbackData const&) = delete;
  ErrorCallbackData(ErrorCallbackData&& o)               = delete;
  ErrorCallbackData& operator=(ErrorCallbackData&& o)    = delete;
};

/**
 * @brief Component encapsulating a UCP endpoint.
 *
 * The UCP layer provides a handle to access endpoints in form of `ucp_ep_h` object,
 * this class encapsulates that object and provides methods to simplify its handling.
 */
class Endpoint : public Component {
 private:
  ucp_ep_h _handle{nullptr};          ///< Handle to the UCP endpoint
  ucp_ep_h _originalHandle{nullptr};  ///< Handle to the UCP endpoint, after it was previously
                                      ///< closed, used for logging purposes only
  bool _endpointErrorHandling{true};  ///< Whether the endpoint enables error handling
  std::unique_ptr<ErrorCallbackData> _callbackData{
    nullptr};  ///< Data struct to pass to endpoint error handling callback
  std::shared_ptr<InflightRequests> _inflightRequests{
    std::make_shared<InflightRequests>()};  ///< The inflight requests
  GenericCallbackUserFunction _cancelInflightCallback{
    nullptr};  ///< The wrapper to the callback registered via `cancelInflightRequests()` that will
               ///< deregister once the callback is called.
  GenericCallbackUserFunction _cancelInflightCallbackOriginal{
    nullptr};  ///< The original user callback registered via `cancelInflightRequests()`

  /**
   * @brief Private constructor of `ucxx::Endpoint`.
   *
   * This is the internal implementation of `ucxx::Endpoint` constructor, made private not
   * to be called directly. This constructor is made private to ensure all UCXX objects
   * are shared pointers and the correct lifetime management of each one.
   *
   * This constructor does not fully initialize the `ucxx::Endpoint` object, the caller
   * must call the `create()` method immediately after this to complete the construction.
   *
   * Instead the user should use one of the following:
   *
   * - `ucxx::Listener::createEndpointFromConnRequest`
   * - `ucxx::Worker::createEndpointFromHostname()`
   * - `ucxx::Worker::createEndpointFromWorkerAddress()`
   * - `ucxx::createEndpointFromConnRequest()`
   * - `ucxx::createEndpointFromHostname()`
   * - `ucxx::createEndpointFromWorkerAddress()`
   *
   * @param[in] workerOrListener      the parent component, which may either be a
   *                                  `std::shared_ptr<Listener>` or
   *                                  `std::shared_ptr<Worker>`.
   * @param[in] endpointErrorHandling whether to enable endpoint error handling.
   */
  Endpoint(std::shared_ptr<Component> workerOrListener, bool endpointErrorHandling);

  /**
   * @brief Create the underlying UCP endpoint of `ucxx::Endpoint`.
   *
   * This is the internal implementation of `ucxx::Endpoint` creation. This method completes
   * the initialization with the creation of the UCP endpoint and must be always called
   * after the private constructor is called.
   *
   * @param[in] params                parameters specifying UCP endpoint capabilities.
   */
  void create(ucp_ep_params_t* params);

  /**
   * @brief Register an inflight request.
   *
   * Called each time a new transfer request is made by the `Endpoint`, such that it may
   * be canceled when necessary. Also schedule requests to be canceled immediately after
   * registration if the endpoint error handler has been called with an error.
   *
   * @param[in] request the request to register.
   *
   * @return the request that was registered (i.e., the `request` argument itself).
   */
  std::shared_ptr<Request> registerInflightRequest(std::shared_ptr<Request> request);

 public:
  Endpoint()                           = delete;
  Endpoint(const Endpoint&)            = delete;
  Endpoint& operator=(Endpoint const&) = delete;
  Endpoint(Endpoint&& o)               = delete;
  Endpoint& operator=(Endpoint&& o)    = delete;

  ~Endpoint();

  /**
   * @brief Constructor for `shared_ptr<ucxx::Endpoint>`.
   *
   * The constructor for a `shared_ptr<ucxx::Endpoint>` object, connecting to a listener
   * from the given hostname or IP address and port pair.
   *
   * @code{.cpp}
   * // worker is `std::shared_ptr<ucxx::Worker>`, with a presumed listener on
   * // "localhost:12345"
   * auto endpoint = worker->createEndpointFromHostname("localhost", 12345, true);
   *
   * // Equivalent to line above
   * // auto endpoint = ucxx::createEndpointFromHostname(worker, "localhost", 12345, true);
   * @endcode
   *
   * @param[in] worker                parent worker from which to create the endpoint.
   * @param[in] ipAddress             hostname or IP address the listener is bound to.
   * @param[in] port                  port the listener is bound to.
   * @param[in] endpointErrorHandling whether to enable endpoint error handling.
   *
   * @returns The `shared_ptr<ucxx::Endpoint>` object
   */
  friend std::shared_ptr<Endpoint> createEndpointFromHostname(std::shared_ptr<Worker> worker,
                                                              std::string ipAddress,
                                                              uint16_t port,
                                                              bool endpointErrorHandling);

  /**
   * @brief Constructor for `shared_ptr<ucxx::Endpoint>`.
   *
   * The constructor for a `shared_ptr<ucxx::Endpoint>` object from a `ucp_conn_request_h`,
   * as delivered by a `ucxx::Listener` connection callback.
   *
   * @code{.cpp}
   * // listener is `std::shared_ptr<ucxx::Listener>`, with a `ucp_conn_request_h` delivered
   * // by a `ucxx::Listener` connection callback.
   * auto endpoint = listener->createEndpointFromConnRequest(connRequest, true);
   *
   * // Equivalent to line above
   * // auto endpoint = ucxx::createEndpointFromConnRequest(listener, connRequest, true);
   * @endcode
   *
   * @param[in] listener              listener from which to create the endpoint.
   * @param[in] connRequest           handle to connection request delivered by a
   *                                  listener callback.
   * @param[in] endpointErrorHandling whether to enable endpoint error handling.
   *
   * @returns The `shared_ptr<ucxx::Endpoint>` object
   */
  friend std::shared_ptr<Endpoint> createEndpointFromConnRequest(std::shared_ptr<Listener> listener,
                                                                 ucp_conn_request_h connRequest,
                                                                 bool endpointErrorHandling);

  /**
   * @brief Constructor for `shared_ptr<ucxx::Endpoint>`.
   *
   * The constructor for a `shared_ptr<ucxx::Endpoint>` object from a `shared_ptr<ucxx::Address>`.
   *
   * @code{.cpp}
   * // worker is `std::shared_ptr<ucxx::Worker>`, address is `std::shared_ptr<ucxx::Address>`
   * auto endpoint = worker->createEndpointFromWorkerAddress(address, true);
   *
   * // Equivalent to line above
   * // auto endpoint = ucxx::createEndpointFromWorkerAddress(worker, address, true);
   * @endcode
   *
   * @param[in] worker                parent worker from which to create the endpoint.
   * @param[in] address               address of the remote UCX worker
   * @param[in] endpointErrorHandling whether to enable endpoint error handling.
   *
   * @returns The `shared_ptr<ucxx::Endpoint>` object
   */
  friend std::shared_ptr<Endpoint> createEndpointFromWorkerAddress(std::shared_ptr<Worker> worker,
                                                                   std::shared_ptr<Address> address,
                                                                   bool endpointErrorHandling);

  /**
   * @brief Get the underlying `ucp_ep_h` handle.
   *
   * Lifetime of the `ucp_ep_h` handle is managed by the `ucxx::Endpoint` object and its
   * ownership is non-transferrable. Once the `ucxx::Endpoint` is destroyed the handle
   * is not valid anymore, it is the user's responsibility to ensure the owner's lifetime
   * while using the handle.
   *
   * @code{.cpp}
   * // endpoint is `std::shared_ptr<ucxx::Endpoint>`
   * ucp_ep_h endpointHandle = endpoint->getHandle();
   * @endcode
   *
   * @returns The underlying `ucp_ep_h` handle.
   */
  ucp_ep_h getHandle();

  /**
   * @brief Check whether the endpoint is still alive.
   *
   * Check whether the endpoint is still alive, generally `true` until `closeBlocking()` is
   * called, `close()` is called and the returned request completes or the endpoint errors
   * and the error handling procedure is executed. Always `true` if endpoint error handling
   * is disabled.
   *
   * @returns whether the endpoint is still alive if endpoint enables error handling, always
   *          returns `true` if error handling is disabled.
   */
  bool isAlive() const;

  /**
   * @brief Raises an exception if an error occurred.
   *
   * Raises an exception if an error occurred and error handling is enabled for the
   * endpoint, no-op otherwise.
   *
   * @throws ucxx::ConnectionResetError if `UCP_ERR_CONNECTION_RESET` occurred.
   * @throws ucxx::Error                if any other UCP error occurred.
   */
  void raiseOnError();

  /**
   * @brief Remove reference to request from internal container.
   *
   * Remove the reference to a specific request from the internal container. This should
   * be called when a request has completed and the `ucxx::Endpoint` does not need to keep
   * track of it anymore. The raw pointer to a `ucxx::Request` is passed here as opposed
   * to the usual `std::shared_ptr<ucxx::Request>` used elsewhere, this is because the
   * raw pointer address is used as key to the requests reference, and this is called
   * from the object's destructor.
   *
   * @param[in] request raw pointer to the request
   */
  void removeInflightRequest(const Request* const request);

  /**
   * @brief Cancel inflight requests.
   *
   * Cancel inflight requests, returning the total number of requests that were scheduled
   * for cancelation. After the requests are scheduled for cancelation, the caller must
   * progress the worker and check the result of `getCancelingSize()`, all requests are only
   * canceled when `getCancelingSize()` returns `0`.
   *
   * Supports an optional callback function to be called exclusively if there are no
   * more requests inflight or canceling. Be advised that before the callback is called the
   * mutex that controls inflight requests is released to prevent deadlocks in case the
   * callback happens to register a new inflight request, therefore there's no guarantee
   * that another inflight request won't be registered between the time in which the mutex
   * is released and the callback is executed, the user is thus responsible to prevent such
   * situations and the use of `stop()` before `cancelInflightRequests()` is highly
   * advisable.
   *
   * @param[in] callbackFunction  function to be called upon termination and only if no
   *                              further requests inflight or canceling remain.
   *
   * @returns Number of requests that were scheduled for cancelation.
   */
  size_t cancelInflightRequests(GenericCallbackUserFunction callbackFunction = nullptr);

  /**
   * @brief Check the number of inflight requests being canceled.
   *
   * Check the number of inflight requests that were scheduled for cancelation with
   * `cancelInflightRequests()` who have not yet completed cancelation. To ensure their
   * cancelation is completed, the worker must be progressed until this method returns `0`.
   *
   * @returns Number of requests that are in process of cancelation.
   */
  size_t getCancelingSize() const;

  /**
   * @brief Check the number of inflight requests waiting for completion.
   *
   * Check the number of inflight requests that were posted but have not yet completed nor
   * have been scheduled for cancelation.
   *
   * @returns Number of inflight requests that are waiting for completion.
   */
  size_t getInflightSize() const;

  /**
   * @brief Cancel inflight requests.
   *
   * Cancel inflight requests and block until all requests complete cancelation, returning
   * the total number of requests that were canceled.  This is usually executed by
   * `closeBlocking()`, when pending requests will no longer be able to complete.
   *
   * If the parent worker is running a progress thread, a maximum timeout may be specified
   * for which the close operation will wait. This can be particularly important for cases
   * where the progress thread might be attempting to acquire a resource (e.g., the Python
   * GIL) while the current thread owns that resource. In particular for Python, the
   * `~Endpoint()` will call this method for which we can't release the GIL when the garbage
   * collector runs and destroys the object.
   *
   * @param[in] period      maximum period to wait for a generic pre/post progress thread
   *                        operation will wait for.
   * @param[in] maxAttempts maximum number of attempts to close endpoint, only applicable
   *                         if worker is running a progress thread and `period > 0`.
   *
   * @returns Number of requests that were canceled.
   */
  size_t cancelInflightRequestsBlocking(uint64_t period = 0, uint64_t maxAttempts = 1);

  /**
   * @brief Register a user-defined callback to call when endpoint closes.
   *
   * Register a user-defined callback and argument that is later called immediately after
   * the endpoint closes. The callback is executed either if the endpoint closed
   * successfully after completing and disconnecting from the remote endpoint, but more
   * importantly when any error occurs, allowing the application to be notified immediately
   * after such an event occurred.
   *
   * @throws  std::runtime_error  if the endpoint is closing or has already closed and this
   *                              is not removing the close callback (setting both
   *                              `closeCallback` and `closeCallbackArg` to `nullptr`)
   *
   * @param[in] closeCallback     `std::function` to a function definition return `void` and
   *                              receiving a single opaque pointer.
   * @param[in] closeCallbackArg  pointer to optional user-allocated callback argument.
   */
  void setCloseCallback(EndpointCloseCallbackUserFunction closeCallback,
                        EndpointCloseCallbackUserData closeCallbackArg);

  /**
   * @brief Enqueue an active message send operation.
   *
   * Enqueue an active message send operation, returning a `std::shared_ptr<ucxx::Request>`
   * that can be later awaited and checked for errors. This is a non-blocking operation, and
   * the status of the transfer must be verified from the resulting request object before
   * the data can be released.
   *
   * An optional `receiverCallbackInfo` may be specified, in which case the remote worker
   * obligatorily needs to have registered a callback with the same `receiverCallbackInfo`
   * in order to execute the callback when the active message is received. When this is
   * specified, `amRecv()` will _NOT_ match this message, which is instead handled by the
   * remote worker's callback.
   *
   * Using a Python future may be requested by specifying `enablePythonFuture`. If a
   * Python future is requested, the Python application must then await on this future to
   * ensure the transfer has completed. Requires UCXX Python support.
   *
   * @throws  ucxx::RejectedError if `stop()` was already called.
   *
   * @param[in] buffer                  a raw pointer to the data to be sent.
   * @param[in] length                  the size in bytes of the tag message to be sent.
   * @param[in] memoryType              the memory type of the buffer.
   * @param[in] receiverCallbackInfo    the owner name and unique identifier of the receiver
                                        callback.
   * @param[in] enablePythonFuture      whether a python future should be created and
   *                                    subsequently notified.
   * @param[in] callbackFunction        user-defined callback function to call upon
                                        completion.
   * @param[in] callbackData            user-defined data to pass to the `callbackFunction`.
   *
   * @returns Request to be subsequently checked for the completion and its state.
   */
  std::shared_ptr<Request> amSend(
    void* buffer,
    const size_t length,
    const ucs_memory_type_t memoryType,
    const std::optional<AmReceiverCallbackInfo> receiverCallbackInfo = std::nullopt,
    const bool enablePythonFuture                                    = false,
    RequestCallbackUserFunction callbackFunction                     = nullptr,
    RequestCallbackUserData callbackData                             = nullptr);

  /**
   * @brief Enqueue an active message receive operation.
   *
   * Enqueue an active message receive operation, returning a
   * `std::shared_ptr<ucxx::Request>` that can be later awaited and checked for errors,
   * making data available via the return value's `getRecvBuffer()` method once the
   * operation completes successfully. This is a non-blocking operation, and the status of
   * the transfer must be verified from the resulting request object before the data can be
   * consumed.
   *
   * Using a Python future may be requested by specifying `enablePythonFuture`. If a
   * Python future is requested, the Python application must then await on this future to
   * ensure the transfer has completed. Requires UCXX Python support.
   *
   * @param[in] enablePythonFuture  whether a python future should be created and
   *                                subsequently notified.
   * @param[in] callbackFunction    user-defined callback function to call upon completion.
   * @param[in] callbackData        user-defined data to pass to the `callbackFunction`.
   *
   * @returns Request to be subsequently checked for the completion state and data.
   */
  std::shared_ptr<Request> amRecv(const bool enablePythonFuture                = false,
                                  RequestCallbackUserFunction callbackFunction = nullptr,
                                  RequestCallbackUserData callbackData         = nullptr);

  /**
   * @brief Enqueue a memory put operation.
   *
   * Enqueue a memory operation, returning a `std::shared<ucxx::Request>` that can be later
   * awaited and checked for errors. This is a non-blocking operation, and the status of the
   * transfer must be verified from the resulting request object before both local and
   * remote data can be released and the remote data can be consumed.
   *
   * Using a Python future may be requested by specifying `enablePythonFuture`. If a
   * Python future is requested, the Python application must then await on this future to
   * ensure the transfer has completed. Requires UCXX Python support.
   *
   * @throws  ucxx::RejectedError if `stop()` was already called.
   *
   * @param[in] buffer              a raw pointer to the data to be sent.
   * @param[in] length              the size in bytes of the tag message to be sent.
   * @param[in] remoteAddr          the destination remote memory address to write to.
   * @param[in] rkey                the remote memory key associated with the remote memory
   *                                address.
   * @param[in] enablePythonFuture  whether a python future should be created and
   *                                subsequently notified.
   *
   * @returns Request to be subsequently checked for the completion and its state.
   */
  std::shared_ptr<Request> memPut(void* buffer,
                                  size_t length,
                                  uint64_t remote_addr,
                                  ucp_rkey_h rkey,
                                  const bool enablePythonFuture                = false,
                                  RequestCallbackUserFunction callbackFunction = nullptr,
                                  RequestCallbackUserData callbackData         = nullptr);

  /**
   * @brief Enqueue a memory put operation.
   *
   * Enqueue a memory operation, returning a `std::shared<ucxx::Request>` that can be later
   * awaited and checked for errors. This is a non-blocking operation, and the status of the
   * transfer must be verified from the resulting request object before both local and
   * remote data can be released and the remote data can be consumed.
   *
   * Using a Python future may be requested by specifying `enablePythonFuture`. If a
   * Python future is requested, the Python application must then await on this future to
   * ensure the transfer has completed. Requires UCXX Python support.
   *
   * @throws  ucxx::RejectedError if `stop()` was already called.
   *
   * @param[in] buffer              a raw pointer to the data to be sent.
   * @param[in] length              the size in bytes of the tag message to be sent.
   * @param[in] remoteKey           the remote memory key associated with the remote memory
   *                                address.
   * @param[in] remoteAddrOffset    the destination remote memory address offset where to
   *                                start writing to, `0` means start writing from beginning
   *                                of the base address.
   * @param[in] enablePythonFuture  whether a python future should be created and
   *                                subsequently notified.
   *
   * @returns Request to be subsequently checked for the completion and its state.
   */
  std::shared_ptr<Request> memPut(void* buffer,
                                  size_t length,
                                  std::shared_ptr<ucxx::RemoteKey> remoteKey,
                                  uint64_t remoteAddrOffset                    = 0,
                                  const bool enablePythonFuture                = false,
                                  RequestCallbackUserFunction callbackFunction = nullptr,
                                  RequestCallbackUserData callbackData         = nullptr);

  /**
   * @brief Enqueue a memory get operation.
   *
   * Enqueue a memory operation, returning a `std::shared<ucxx::Request>` that can be later
   * awaited and checked for errors. This is a non-blocking operation, and the status of the
   * transfer must be verified from the resulting request object before both local and
   * remote data can be released and the local data can be consumed.
   *
   * Using a Python future may be requested by specifying `enablePythonFuture`. If a
   * Python future is requested, the Python application must then await on this future to
   * ensure the transfer has completed. Requires UCXX Python support.
   *
   * @throws  ucxx::RejectedError if `stop()` was already called.
   *
   * @param[in] buffer              a raw pointer to the data to be sent.
   * @param[in] length              the size in bytes of the tag message to be sent.
   * @param[in] remoteAddr          the source remote memory address to read from.
   * @param[in] rkey                the remote memory key associated with the remote memory
   *                                address.
   * @param[in] enablePythonFuture  whether a python future should be created and
   *                                subsequently notified.
   *
   * @returns Request to be subsequently checked for the completion and its state.
   */
  std::shared_ptr<Request> memGet(void* buffer,
                                  size_t length,
                                  uint64_t remoteAddr,
                                  ucp_rkey_h rkey,
                                  const bool enablePythonFuture                = false,
                                  RequestCallbackUserFunction callbackFunction = nullptr,
                                  RequestCallbackUserData callbackData         = nullptr);

  /**
   * @brief Enqueue a memory get operation.
   *
   * Enqueue a memory operation, returning a `std::shared<ucxx::Request>` that can be later
   * awaited and checked for errors. This is a non-blocking operation, and the status of the
   * transfer must be verified from the resulting request object before both local and
   * remote data can be released and the local data can be consumed.
   *
   * Using a Python future may be requested by specifying `enablePythonFuture`. If a
   * Python future is requested, the Python application must then await on this future to
   * ensure the transfer has completed. Requires UCXX Python support.
   *
   * @throws  ucxx::RejectedError if `stop()` was already called.
   *
   * @param[in] buffer              a raw pointer to the data to be sent.
   * @param[in] length              the size in bytes of the tag message to be sent.
   * @param[in] remoteKey           the remote memory key associated with the remote memory
   *                                address.
   * @param[in] remoteAddrOffset    the destination remote memory address offset where to
   *                                start reading from, `0` means start writing from
   *                                beginning of the base address.
   * @param[in] enablePythonFuture  whether a python future should be created and
   *                                subsequently notified.
   *
   * @returns Request to be subsequently checked for the completion and its state.
   */
  std::shared_ptr<Request> memGet(void* buffer,
                                  size_t length,
                                  std::shared_ptr<ucxx::RemoteKey> remoteKey,
                                  uint64_t remoteAddrOffset                    = 0,
                                  const bool enablePythonFuture                = false,
                                  RequestCallbackUserFunction callbackFunction = nullptr,
                                  RequestCallbackUserData callbackData         = nullptr);

  /**
   * @brief Enqueue a stream send operation.
   *
   * Enqueue a stream send operation, returning a `std::shared<ucxx::Request>` that can
   * be later awaited and checked for errors. This is a non-blocking operation, and the
   * status of the transfer must be verified from the resulting request object before the
   * data can be released.
   *
   * Using a Python future may be requested by specifying `enablePythonFuture`. If a
   * Python future is requested, the Python application must then await on this future to
   * ensure the transfer has completed. Requires UCXX Python support.
   *
   * @throws  ucxx::RejectedError if `stop()` was already called.
   *
   * @param[in] buffer              a raw pointer to the data to be sent.
   * @param[in] length              the size in bytes of the tag message to be sent.
   * @param[in] enablePythonFuture  whether a python future should be created and
   *                                subsequently notified.
   *
   * @returns Request to be subsequently checked for the completion and its state.
   */
  std::shared_ptr<Request> streamSend(void* buffer,
                                      size_t length,
                                      const bool enablePythonFuture = false);

  /**
   * @brief Enqueue a stream receive operation.
   *
   * Enqueue a stream receive operation, returning a `std::shared<ucxx::Request>` that can
   * be later awaited and checked for errors. This is a non-blocking operation, and the
   * status of the transfer must be verified from the resulting request object before the
   * data can be consumed.
   *
   * Using a Python future may be requested by specifying `enablePythonFuture`. If a
   * Python future is requested, the Python application must then await on this future to
   * ensure the transfer has completed. Requires UCXX Python support.
   *
   * @throws  ucxx::RejectedError if `stop()` was already called.
   *
   * @param[in] buffer              a raw pointer to pre-allocated memory where resulting
   *                                data will be stored.
   * @param[in] length              the size in bytes of the tag message to be received.
   * @param[in] enablePythonFuture  whether a python future should be created and
   *                                subsequently notified.
   *
   * @returns Request to be subsequently checked for the completion and its state.
   */
  std::shared_ptr<Request> streamRecv(void* buffer,
                                      size_t length,
                                      const bool enablePythonFuture = false);

  /**
   * @brief Enqueue a tag send operation.
   *
   * Enqueue a tag send operation, returning a `std::shared<ucxx::Request>` that can
   * be later awaited and checked for errors. This is a non-blocking operation, and the
   * status of the transfer must be verified from the resulting request object before the
   * data can be released.
   *
   * Using a Python future may be requested by specifying `enablePythonFuture`. If a
   * Python future is requested, the Python application must then await on this future to
   * ensure the transfer has completed. Requires UCXX Python support.
   *
   * @throws  ucxx::RejectedError if `stop()` was already called.
   *
   * @param[in] buffer              a raw pointer to the data to be sent.
   * @param[in] length              the size in bytes of the tag message to be sent.
   * @param[in] tag                 the tag to match.
   * @param[in] enablePythonFuture  whether a python future should be created and
   *                                subsequently notified.
   * @param[in] callbackFunction    user-defined callback function to call upon completion.
   * @param[in] callbackData        user-defined data to pass to the `callbackFunction`.
   *
   * @returns Request to be subsequently checked for the completion and its state.
   */
  std::shared_ptr<Request> tagSend(void* buffer,
                                   size_t length,
                                   Tag tag,
                                   const bool enablePythonFuture                = false,
                                   RequestCallbackUserFunction callbackFunction = nullptr,
                                   RequestCallbackUserData callbackData         = nullptr);

  /**
   * @brief Enqueue a tag receive operation.
   *
   * Enqueue a tag receive operation, returning a `std::shared<ucxx::Request>` that can
   * be later awaited and checked for errors. This is a non-blocking operation, and the
   * status of the transfer must be verified from the resulting request object before the
   * data can be consumed.
   *
   * Using a Python future may be requested by specifying `enablePythonFuture`. If a
   * Python future is requested, the Python application must then await on this future to
   * ensure the transfer has completed. Requires UCXX Python support.
   *
   * @param[in] buffer              a raw pointer to pre-allocated memory where resulting
   *                                data will be stored.
   * @param[in] length              the size in bytes of the tag message to be received.
   * @param[in] tag                 the tag to match.
   * @param[in] tagMask             the tag mask to use.
   * @param[in] enablePythonFuture  whether a python future should be created and
   *                                subsequently notified.
   * @param[in] callbackFunction    user-defined callback function to call upon completion.
   * @param[in] callbackData        user-defined data to pass to the `callbackFunction`.
   *
   * @returns Request to be subsequently checked for the completion and its state.
   */
  std::shared_ptr<Request> tagRecv(void* buffer,
                                   size_t length,
                                   Tag tag,
                                   TagMask tagMask,
                                   const bool enablePythonFuture                = false,
                                   RequestCallbackUserFunction callbackFunction = nullptr,
                                   RequestCallbackUserData callbackData         = nullptr);

  /**
   * @brief Enqueue a multi-buffer tag send operation.
   *
   * Enqueue a multi-buffer tag send operation, returning a
   * `std::shared<ucxx::RequestTagMulti>` that can be later awaited and checked for errors.
   * This is a non-blocking operation, and the status of the transfer must be verified from
   * the resulting request object before the data can be released.
   *
   * The primary use of multi-buffer transfers is in Python where we want to reduce the
   * amount of futures needed to watch for, thus reducing Python overhead. However, this
   * may be used as a convenience implementation for transfers that require multiple
   * frames, internally this is implemented as one or more `tagSend` calls sending headers
   * (depending on the number of frames being transferred), followed by one `tagSend` for
   * each data frame.
   *
   * Using a Python future may be requested by specifying `enablePythonFuture`. If a
   * Python future is requested, the Python application must then await on this future to
   * ensure the transfer has completed. Requires UCXX Python support.
   *
   * @throws  std::runtime_error  if sizes of `buffer`, `size` and `isCUDA` do not match.
   * @throws  ucxx::RejectedError if `stop()` was already called.
   *
   * @param[in] buffer              a vector of raw pointers to the data frames to be sent.
   * @param[in] size                a vector of size in bytes of each frame to be sent.
   * @param[in] isCUDA              a vector of booleans (integers to prevent incoherence
   *                                with other vector types) indicating whether frame is
   *                                CUDA, to ensure proper memory allocation by the
   *                                receiver.
   * @param[in] tag                 the tag to match.
   * @param[in] enablePythonFuture  whether a python future should be created and
   *                                subsequently notified.
   *
   * @returns Request to be subsequently checked for the completion and its state.
   */
  std::shared_ptr<Request> tagMultiSend(const std::vector<void*>& buffer,
                                        const std::vector<size_t>& size,
                                        const std::vector<int>& isCUDA,
                                        const Tag tag,
                                        const bool enablePythonFuture = false);

  /**
   * @brief Enqueue a multi-buffer tag receive operation.
   *
   * Enqueue a multi-buffer tag receive operation, returning a
   * `std::shared<ucxx::RequestTagMulti>` that can be later awaited and checked for errors.
   * This is a non-blocking operation, and because the receiver has no a priori knowledge
   * of the data being received, memory allocations are automatically handled internally.
   * The receiver must have the same capabilities of the sender, so that if the sender is
   * compiled with RMM support to allow for CUDA transfers, the receiver must have the
   * ability to understand and allocate CUDA memory.
   *
   * Using a Python future may be requested by specifying `enablePythonFuture`. If a
   * Python future is requested, the Python application must then await on this future to
   * ensure the transfer has completed. Requires UCXX Python support.
   *
   * @param[in] tag                 the tag to match.
   * @param[in] tagMask             the tag mask to use.
   * @param[in] enablePythonFuture  whether a python future should be created and
   *                                subsequently notified.
   *
   * @returns Request to be subsequently checked for the completion and its state.
   */
  std::shared_ptr<Request> tagMultiRecv(const Tag tag,
                                        const TagMask tagMask,
                                        const bool enablePythonFuture = false);

  /**
   * @brief Enqueue a flush operation.
   *
   * Enqueue request to flush outstanding AMO (Atomic Memory Operation) and RMA (Remote
   * Memory Access) operations on the endpoint, returning a pointer to a request object that
   * can be later awaited and checked for errors. This is a non-blocking operation, and its
   * status must be verified from the resulting request object to confirm the flush
   * operation has completed successfully.
   *
   * Using a Python future may be requested by specifying `enablePythonFuture`. If a
   * Python future is requested, the Python application must then await on this future to
   * ensure the transfer has completed. Requires UCXX Python support.
   *
   * @param[in] buffer              a raw pointer to the data to be sent.
   * @param[in] enablePythonFuture  whether a python future should be created and
   *                                subsequently notified.
   * @param[in] callbackFunction    user-defined callback function to call upon completion.
   * @param[in] callbackData        user-defined data to pass to the `callbackFunction`.
   *
   * @returns Request to be subsequently checked for the completion and its state.
   */
  std::shared_ptr<Request> flush(const bool enablePythonFuture                = false,
                                 RequestCallbackUserFunction callbackFunction = nullptr,
                                 RequestCallbackUserData callbackData         = nullptr);

  /**
   * @brief Get `ucxx::Worker` component from a worker or listener object.
   *
   * A `std::shared_ptr<ucxx::Endpoint>` needs to be created and registered by
   * `std::shared_ptr<ucxx::Worker>`, but the endpoint may be a child of a
   * `std::shared_ptr<ucxx::Listener>` object. For convenience, this method can be used to
   * get the `std::shared_ptr<ucxx::Worker>` which the endpoint is associated with.
   *
   * @returns The `std::shared_ptr<ucxx::Worker>` which the endpoint is associated with.
   */
  std::shared_ptr<Worker> getWorker();

  /**
   * @brief The error callback registered at endpoint creation time.
   *
   * When the endpoint is created with error handling support this method is registered as
   * the callback to be called when the endpoint is closing, it is responsible for checking
   * the closing status and update internal state accordingly. If error handling support is
   * not active, this method is not registered nor called.
   *
   * The signature for this method must match `ucp_err_handler_cb_t`.
   */
  static void errorCallback(void* arg, ucp_ep_h ep, ucs_status_t status);

  /**
   * @brief Enqueue a non-blocking endpoint close operation.
   *
   * Enqueue a non-blocking endpoint close operation, which will close the endpoint without
   * requiring to destroy the object. This may be useful when other
   * `std::shared_ptr<ucxx::Request>` objects are still alive, such as inflight transfers,
   * or the user wants to have more control over cancelation and closing order.
   *
   * @warning Unlike its `closeBlocking()` counterpart, this method does not cancel any
   * inflight requests prior to submitting the UCP close request. Before scheduling the
   * endpoint close request, the caller is advised to first call `stop()` to prevent new
   * requests that require an active endpoint from being registered and once `stop()` is
   * called, the user may call `cancelInflightRequests()` specifying a callback that can
   * be used to submit a `close()` request, or may check for the number of inflight and
   * canceling requests via `getInflightSize()` and `getCancelingSize()` methods,
   * respectively, and issue the non-blocking `close()` of the worker once both return
   * `0` or after a certain period of time has elapsed and the application cannot wait
   * anymore for their completion. Note that `cancelInflightRequests()` callback is not
   * guaranteed to be called, nor are `getCancelingSize()` and `getInflightSize()`
   * guaranteed to go to `0` depending on the requests being handled, and thus the user is
   * advised to provide a forceful termination mechanism in case the requests can never
   * complete.
   *
   * This method returns a `std::shared<ucxx::Request>` that can be later awaited and
   * checked for errors. This is a non-blocking operation, and the status of closing the
   * endpoint must be verified from the resulting request object before the
   * `std::shared_ptr<ucxx::Endpoint>` can be safely destroyed and the UCP endpoint assumed
   * inactive (closed). If the endpoint is already closed or in process of closing, `nullptr`
   * is returned instead.
   *
   * If the endpoint was created with error handling support, the error callback will be
   * executed, implying the user-defined callback will also be executed.
   *
   * If a user-defined callback is specified via the `callbackFunction` argument then that
   * callback will be executed, if not then the callback registered with `setCloseCallback()`
   * will be executed, if neither was specified then no user-defined callback will be
   * executed.
   *
   * Using a Python future may be requested by specifying `enablePythonFuture`. If a
   * Python future is requested, the Python application must then await on this future to
   * ensure the close operation has completed. Requires UCXX Python support.
   *
   * @param[in] enablePythonFuture  whether a python future should be created and
   *                                subsequently notified.
   * @param[in] callbackFunction    user-defined callback function to call upon completion.
   * @param[in] callbackData        user-defined data to pass to the `callbackFunction`.
   *
   * @returns Request to be subsequently checked for the completion and its state, or
   *          `nullptr` if the endpoint has already closed or is already in process of
   *          closing.
   */
  std::shared_ptr<Request> close(const bool enablePythonFuture                      = false,
                                 EndpointCloseCallbackUserFunction callbackFunction = nullptr,
                                 EndpointCloseCallbackUserData callbackData         = nullptr);

  /**
   * @brief Close the endpoint while keeping the object alive.
   *
   * Close the endpoint without requiring to destroy the object, blocking until the
   * operation completes. This may be useful when `std::shared_ptr<ucxx::Request>` objects
   * are still alive.
   *
   * If the endpoint was created with error handling support, the error callback will be
   * executed, implying the user-defined callback will also be executed if one was
   * registered with `setCloseCallback()`.
   *
   * If the parent worker is running a progress thread, a maximum timeout may be specified
   * for which the close operation will wait. This can be particularly important for cases
   * where the progress thread might be attempting to acquire a resource (e.g., the Python
   * GIL) while the current thread owns that resource. In particular for Python, the
   * `~Endpoint()` will call this method for which we can't release the GIL when the garbage
   * collector runs and destroys the object.
   *
   * @param[in] period      maximum period to wait for a generic pre/post progress thread
   *                        operation will wait for.
   * @param[in] maxAttempts maximum number of attempts to close endpoint, only applicable
   *                        if worker is running a progress thread and `period > 0`.
   */
  void closeBlocking(uint64_t period = 0, uint64_t maxAttempts = 1);

  /**
   * @brief Signal wish to close the endpoint, but does not close it.
   *
   * Signal the wish to close the endpoint without closing it such that no new requests can
   * be issued that require the endpoint to complete. This method is useful when the user
   * needs control of the non-blocking closing process with `close()`, and thus allow
   * requests to complete before issuing the close request. Once this is called, the user
   * may call `cancelInflightRequests()` specifying a callback that can be used to submit
   * a `close()` request, or may check for the number of inflight and canceling requests
   * via `getInflightSize()` and `getCancelingSize()` methods, respectively, and issue the
   * non-blocking `close()` of the worker once both return `0` or after a certain period of
   * time has elapsed and the application cannot wait anymore for their completion. Note
   * that `cancelInflightRequests()` callback is not guaranteed to be called, nor are
   * `getCancelingSize()` and `getInflightSize()` guaranteed to go to `0` depending on the
   * requests being handled, and thus the user is advised to provide a forceful termination
   * mechanism in case the requests can never complete.
   *
   * After this is called certain requests are not anymore accepted because they require a
   * valid endpoint to complete. The requests that are not accepted are:
   *
   * - `amSend()`
   * - `memGet()`
   * - `memPut()`
   * - `streamSend()`
   * - `streamRecv()`
   * - `tagSend()`
   * - `tagMultiSend()`
   *
   * If the user attempts to call any of the methods above after this method a
   * `ucxx::RejectError` exception is thrown. The user is also able to check whether this
   * method was already called by checking the result of `isStopping()`.
   *
   * The following requests are handled by the underlying `ucxx::Worker` and only matched
   * to the `ucxx::Endpoint` object and thus can still be called after the present method
   * is called to allow draining them:
   *
   * - `amRecv()`
   * - `tagRecv()`
   * - `tagMultiRecv()`
   */
  void stop();

  /**
   * @brief Check whether the endpoint was signaled the wish to close.
   *
   * Check whether the endpoint was signaled the wish to close after calling `stop()`. This
   * result is useful to identify the stage where the endpoint finds itself, if this method
   * returns `True`, the process to ultimately close the endpoint has begun.
   *
   * @return Whether the endpoint was signaled the wish to close.
   */
  bool isStopping();
};

}  // namespace ucxx<|MERGE_RESOLUTION|>--- conflicted
+++ resolved
@@ -61,12 +61,7 @@
     nullptr};                               ///< Argument to be passed to close callback
   std::shared_ptr<Worker> worker{nullptr};  ///< Worker the endpoint has been created from
 
-<<<<<<< HEAD
   ErrorCallbackData(std::shared_ptr<InflightRequests> inflightRequests,
-=======
-  ErrorCallbackData(std::shared_ptr<Endpoint> endpoint,
-                    std::shared_ptr<InflightRequests> inflightRequests,
->>>>>>> 7a5fa4d8
                     std::shared_ptr<Worker> worker);
 
   ErrorCallbackData()                                    = delete;
