<<<<<<< HEAD
# Copyright (c) 2022-2023, NVIDIA CORPORATION. All rights reserved.
# See file LICENSE for terms.
=======
# SPDX-FileCopyrightText: Copyright (c) 2022-2023, NVIDIA CORPORATION & AFFILIATES.
# SPDX-License-Identifier: BSD-3-Clause
>>>>>>> f1d33b5b

# distutils: language = c++
# cython: language_level=3

from posix cimport fcntl

cimport numpy as np
from libc.stdint cimport int64_t, uint16_t, uint64_t  # noqa: E402
from libcpp cimport bool as cpp_bool  # noqa: E402
from libcpp.functional cimport function  # noqa: E402
from libcpp.memory cimport shared_ptr, unique_ptr  # noqa: E402
from libcpp.string cimport string  # noqa: E402
from libcpp.unordered_map cimport (  # noqa: E402
    unordered_map as cpp_unordered_map,
)
from libcpp.vector cimport vector  # noqa: E402

# from cython.cimports.cpython.ref import PyObject
# from cpython.ref import PyObject


cdef extern from "Python.h" nogil:
    ctypedef struct PyObject


cdef extern from "numpy/arrayobject.h" nogil:
    void PyArray_ENABLEFLAGS(np.ndarray arr, int flags)

    enum:
        NPY_ARRAY_OWNDATA


cdef extern from "ucp/api/ucp.h" nogil:
    # Typedefs
    ctypedef struct ucp_config_t:
        pass

    ctypedef struct ucp_context:
        pass

    ctypedef ucp_context* ucp_context_h

    ctypedef struct ucp_worker:
        pass

    ctypedef ucp_worker* ucp_worker_h

    ctypedef struct ucp_ep:
        pass

    ctypedef ucp_ep* ucp_ep_h

    ctypedef ucp_conn_request* ucp_conn_request_h

    ctypedef struct ucp_conn_request:
        pass

    ctypedef void(*ucp_listener_conn_callback_t)(ucp_conn_request_h request, void *arg)

    ctypedef struct ucp_listener_conn_handler_t:
        ucp_listener_conn_callback_t cb
        void *arg

    ctypedef struct ucp_address_t:
        pass

    ctypedef uint64_t ucp_tag_t

    ctypedef enum ucs_status_t:
        pass

    # Constants
    ucs_status_t UCS_OK

    int UCP_FEATURE_TAG
    int UCP_FEATURE_WAKEUP
    int UCP_FEATURE_STREAM
    int UCP_FEATURE_RMA
    int UCP_FEATURE_AMO32
    int UCP_FEATURE_AMO64
    int UCP_FEATURE_AM

    # Functions
    const char *ucs_status_string(ucs_status_t status)

    void ucp_get_version(unsigned * major_version,
                         unsigned *minor_version,
                         unsigned *release_number)


cdef extern from "rmm/device_buffer.hpp" namespace "rmm" nogil:
    cdef cppclass device_buffer:
        pass


cdef extern from "<ucxx/python/exception.h>" namespace "ucxx::python" nogil:
    cdef PyObject* UCXXError

    cdef PyObject* UCXXNoMessageError
    cdef PyObject* UCXXNoResourceError
    cdef PyObject* UCXXIOError
    cdef PyObject* UCXXNoMemoryError
    cdef PyObject* UCXXInvalidParamError
    cdef PyObject* UCXXUnreachableError
    cdef PyObject* UCXXInvalidAddrError
    cdef PyObject* UCXXNotImplementedError
    cdef PyObject* UCXXMessageTruncatedError
    cdef PyObject* UCXXNoProgressError
    cdef PyObject* UCXXBufferTooSmallError
    cdef PyObject* UCXXNoElemError
    cdef PyObject* UCXXSomeConnectsFailedError
    cdef PyObject* UCXXNoDeviceError
    cdef PyObject* UCXXBusyError
    cdef PyObject* UCXXCanceledError
    cdef PyObject* UCXXShmemSegmentError
    cdef PyObject* UCXXAlreadyExistsError
    cdef PyObject* UCXXOutOfRangeError
    cdef PyObject* UCXXTimedOutError
    cdef PyObject* UCXXExceedsLimitError
    cdef PyObject* UCXXUnsupportedError
    cdef PyObject* UCXXRejectedError
    cdef PyObject* UCXXNotConnectedError
    cdef PyObject* UCXXConnectionResetError
    cdef PyObject* UCXXFirstLinkFailureError
    cdef PyObject* UCXXLastLinkFailureError
    cdef PyObject* UCXXFirstEndpointFailureError
    cdef PyObject* UCXXEndpointTimeoutError
    cdef PyObject* UCXXLastEndpointFailureError

    cdef PyObject* UCXXCloseError
    cdef PyObject* UCXXConfigError

    cdef void create_exceptions()
    cdef void raise_py_error()


cdef extern from "<ucxx/python/api.h>" namespace "ucxx::python" nogil:
    shared_ptr[Worker] createPythonWorker "ucxx::python::createWorker"(
        shared_ptr[Context] context,
        bint enableDelayedSubmission,
        bint enablePythonFuture
    ) except +raise_py_error


cdef extern from "<ucxx/buffer.h>" namespace "ucxx" nogil:
    # TODO: use `cdef enum class` after moving to Cython 3.x
    ctypedef enum BufferType:
        Host "ucxx::BufferType::Host"
        RMM "ucxx::BufferType::RMM"
        Invalid "ucxx::BufferType::Invalid"

    cdef cppclass Buffer:
        BufferType getType()
        size_t getSize()

    cdef cppclass HostBuffer:
        BufferType getType()
        size_t getSize()
        void* release() except +raise_py_error
        void* data() except +raise_py_error

    cdef cppclass RMMBuffer:
        BufferType getType()
        size_t getSize()
        unique_ptr[device_buffer] release() except +raise_py_error
        void* data() except +raise_py_error


cdef extern from "<ucxx/notifier.h>" namespace "ucxx" nogil:
    # TODO: use `cdef enum class` after moving to Cython 3.x
    ctypedef enum RequestNotifierWaitState:
        UcxxRequestNotifierWaitStateReady "ucxx::RequestNotifierWaitState::Ready"  # noqa: E501
        UcxxRequestNotifierWaitStateTimeout "ucxx::RequestNotifierWaitState::Timeout"  # noqa: E501
        UcxxRequestNotifierWaitStateShutdown "ucxx::RequestNotifierWaitState::Shutdown"  # noqa: E501


cdef extern from "<ucxx/api.h>" namespace "ucxx" nogil:
    ctypedef cpp_unordered_map[string, string] ConfigMap

    shared_ptr[Context] createContext(
        ConfigMap ucx_config, uint64_t feature_flags
    ) except +raise_py_error

    shared_ptr[Address] createAddressFromWorker(shared_ptr[Worker] worker)
    shared_ptr[Address] createAddressFromString(string address_string)

    cdef cppclass Config:
        Config()
        Config(ConfigMap user_options) except +raise_py_error
        ConfigMap get() except +raise_py_error
        ucp_config_t* getHandle()

    cdef cppclass Component:
        shared_ptr[Component] getParent()

    cdef cppclass Context(Component):
        shared_ptr[Worker] createWorker(
            bint enableDelayedSubmission,
        ) except +raise_py_error
        ConfigMap getConfig() except +raise_py_error
        ucp_context_h getHandle()
        string getInfo() except +raise_py_error
        uint64_t getFeatureFlags()

    cdef cppclass Worker(Component):
        ucp_worker_h getHandle()
        string getInfo() except +raise_py_error
        shared_ptr[Address] getAddress() except +raise_py_error
        shared_ptr[Endpoint] createEndpointFromHostname(
            string ip_address, uint16_t port, bint endpoint_error_handling
        ) except +raise_py_error
        shared_ptr[Endpoint] createEndpointFromWorkerAddress(
            shared_ptr[Address] address, bint endpoint_error_handling
        ) except +raise_py_error
        shared_ptr[Listener] createListener(
            uint16_t port, ucp_listener_conn_callback_t callback, void *callback_args
        ) except +raise_py_error
        void initBlockingProgressMode() except +raise_py_error
        void progress()
        bint progressOnce()
        void progressWorkerEvent()
        void startProgressThread(bint pollingMode) except +raise_py_error
        void stopProgressThread() except +raise_py_error
        size_t cancelInflightRequests() except +raise_py_error
        bint tagProbe(ucp_tag_t)
        void setProgressThreadStartCallback(
            function[void(void*)] callback, void* callbackArg
        )
        void stopRequestNotifierThread() except +raise_py_error
        RequestNotifierWaitState waitRequestNotifier(
            uint64_t periodNs
        ) except +raise_py_error
        void runRequestNotifier() except +raise_py_error
        void populateFuturesPool() except +raise_py_error
        shared_ptr[Request] tagRecv(
            void* buffer, size_t length, ucp_tag_t tag, bint enable_python_future
        ) except +raise_py_error
        bint isFutureEnabled() const

    cdef cppclass Endpoint(Component):
        ucp_ep_h getHandle()
        void close()
        shared_ptr[Request] streamSend(
            void* buffer, size_t length, bint enable_python_future
        ) except +raise_py_error
        shared_ptr[Request] streamRecv(
            void* buffer, size_t length, bint enable_python_future
        ) except +raise_py_error
        shared_ptr[Request] tagSend(
            void* buffer, size_t length, ucp_tag_t tag, bint enable_python_future
        ) except +raise_py_error
        shared_ptr[Request] tagRecv(
            void* buffer, size_t length, ucp_tag_t tag, bint enable_python_future
        ) except +raise_py_error
        shared_ptr[RequestTagMulti] tagMultiSend(
            const vector[void*]& buffer,
            const vector[size_t]& length,
            const vector[int]& isCUDA,
            ucp_tag_t tag,
            bint enable_python_future
        ) except +raise_py_error
        shared_ptr[RequestTagMulti] tagMultiRecv(
            ucp_tag_t tag, bint enable_python_future
        ) except +raise_py_error
        bint isAlive()
        void raiseOnError() except +raise_py_error
        void setCloseCallback(
            function[void(void*)] close_callback, void* close_callback_arg
        )

    cdef cppclass Listener(Component):
        shared_ptr[Endpoint] createEndpointFromConnRequest(
            ucp_conn_request_h conn_request, bint endpoint_error_handling
        ) except +raise_py_error
        uint16_t getPort()
        string getIp()

    cdef cppclass Address(Component):
        ucp_address_t* getHandle()
        size_t getLength()
        string getString()

    cdef cppclass Request(Component):
        cpp_bool isCompleted()
        ucs_status_t getStatus()
        void checkError() except +raise_py_error
        void* getFuture() except +raise_py_error


cdef extern from "<ucxx/request_tag_multi.h>" namespace "ucxx" nogil:

    ctypedef struct BufferRequest:
        shared_ptr[Request] request
        shared_ptr[string] stringBuffer
        Buffer* buffer

    ctypedef shared_ptr[BufferRequest] BufferRequestPtr

    ctypedef shared_ptr[RequestTagMulti] RequestTagMultiPtr

    cdef cppclass RequestTagMulti:
        vector[BufferRequestPtr] _bufferRequests
        bint _isFilled
        shared_ptr[Endpoint] _endpoint
        ucp_tag_t _tag
        bint _send

        cpp_bool isCompleted()
        ucs_status_t getStatus()
        void checkError() except +raise_py_error
        void* getFuture() except +raise_py_error


cdef extern from "<ucxx/utils/python.h>" namespace "ucxx::utils" nogil:
    cpp_bool isPythonAvailable()<|MERGE_RESOLUTION|>--- conflicted
+++ resolved
@@ -1,10 +1,5 @@
-<<<<<<< HEAD
-# Copyright (c) 2022-2023, NVIDIA CORPORATION. All rights reserved.
-# See file LICENSE for terms.
-=======
 # SPDX-FileCopyrightText: Copyright (c) 2022-2023, NVIDIA CORPORATION & AFFILIATES.
 # SPDX-License-Identifier: BSD-3-Clause
->>>>>>> f1d33b5b
 
 # distutils: language = c++
 # cython: language_level=3
