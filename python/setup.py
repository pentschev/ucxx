--- conflicted
+++ resolved
@@ -1,10 +1,5 @@
-<<<<<<< HEAD
-# Copyright (c) 2022-2023, NVIDIA CORPORATION. All rights reserved.
-# See file LICENSE for terms.
-=======
 # SPDX-FileCopyrightText: Copyright (c) 2022-2023, NVIDIA CORPORATION & AFFILIATES.
 # SPDX-License-Identifier: BSD-3-Clause
->>>>>>> c56962af
 
 from setuptools import find_packages
 from skbuild import setup
